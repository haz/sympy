from core import C
from sympify import converter, sympify, _sympify, SympifyError
from basic import Basic
from singleton import S, Singleton
from expr import Expr, AtomicExpr
from decorators import _sympifyit
from cache import Memoizer, cacheit, clear_cache
import sympy.mpmath as mpmath
import sympy.mpmath.libmp as mlib
from sympy.mpmath.libmp import mpf_pow, mpf_pi, mpf_e, phi_fixed
import decimal

rnd = mlib.round_nearest


# TODO: we should use the warnings module
_errdict = {"divide": False}
def seterr(divide=False):
    """
    Should sympy raise an exception on 0/0 or return a nan?

    divide == True .... raise an exception
    divide == False ... return nan
    """
    if _errdict["divide"] != divide:
        clear_cache()
        _errdict["divide"] = divide

# (a,b) -> gcd(a,b)
_gcdcache = {}

# TODO caching with decorator, but not to degrade performance
def igcd(a, b):
    """Computes integer greatest common divisor of two numbers.

       The algorithm is based on the well known Euclid's algorithm. To
       improve speed, igcd() has its own caching mechanism implemented.
    """
    try:
        return _gcdcache[(a,b)]
    except KeyError:
        if a and b:
            if b < 0:
                b = -b

            while b:
                a, b = b, a % b
        else:
            a = abs(a or b)

        _gcdcache[(a,b)] = a
        return a

def ilcm(a, b):
    """Computes integer least common multiple of two numbers. """
    if a == 0 and b == 0:
        return 0
    else:
        return a * b // igcd(a, b)

def igcdex(a, b):
    """Returns x, y, g such that g = x*a + y*b = gcd(a, b).

       >>> from sympy.core.numbers import igcdex
       >>> igcdex(2, 3)
       (-1, 1, 1)
       >>> igcdex(10, 12)
       (-1, 1, 2)

       >>> x, y, g = igcdex(100, 2004)
       >>> x, y, g
       (-20, 1, 4)
       >>> x*100 + y*2004
       4

    """
    if (not a) and (not b):
        return (0, 1, 0)

    if not a:
        return (0, b//abs(b), abs(b))
    if not b:
        return (a//abs(a), 0, abs(a))

    if a < 0:
        a, x_sign = -a, -1
    else:
        x_sign = 1

    if b < 0:
        b, y_sign = -b, -1
    else:
        y_sign = 1

    x, y, r, s = 1, 0, 0, 1

    while b:
        (c, q) = (a % b, a // b)
        (a, b, r, s, x, y) = (b, c, x-q*r, y-q*s, r, s)

    return (x*x_sign, y*y_sign, a)

@Memoizer((int, long), return_value_converter = lambda d: d.copy())
def factor_trial_division(n):
    """
    Factor any integer into a product of primes, 0, 1, and -1.
    Returns a dictionary {<prime: exponent>}.
    """
    if not n:
        return {0:1}
    factors = {}
    if n < 0:
        factors[-1] = 1
        n = -n
    if n==1:
        factors[1] = 1
        return factors
    d = 2
    while n % d == 0:
        try:
            factors[d] += 1
        except KeyError:
            factors[d] = 1
        n //= d
    d = 3
    while n > 1 and d*d <= n:
        if n % d:
            d += 2
        else:
            try:
                factors[d] += 1
            except KeyError:
                factors[d] = 1
            n //= d
    if n>1:
        try:
            factors[n] += 1
        except KeyError:
            factors[n] = 1
    return factors


class Number(AtomicExpr):
    """
    Represents any kind of number in sympy.

    Floating point numbers are represented by the Real class.
    Integer numbers (of any size), together with rational numbers (again, there
    is no limit on their size) are represented by the Rational class.

    If you want to represent for example 1+sqrt(2), then you need to do:

    Rational(1) + sqrt(Rational(2))
    """
    is_commutative = True
    is_comparable = True
    is_bounded = True
    is_finite = True

    __slots__ = []

    # Used to make max(x._prec, y._prec) return x._prec when only x is a float
    _prec = -1

    is_Number = True

    def __new__(cls, *obj):
        if len(obj)==1:
            obj=obj[0]
        if isinstance(obj, (int, long)):
            return Integer(obj)
        if isinstance(obj,tuple) and len(obj)==2:
            return Rational(*obj)
        if isinstance(obj, (str,float,mpmath.mpf,decimal.Decimal)):
            return Real(obj)
        if isinstance(obj, Number):
            return obj
        raise TypeError("expected str|int|long|float|Decimal|Number object but got %r" % (obj))

    def _as_mpf_val(self, prec):
        """Evaluation of mpf tuple accurate to at least prec bits."""
        raise NotImplementedError('%s needs ._as_mpf_val() method' % \
            (self.__class__.__name__))

    def _eval_evalf(self, prec):
        return Real._new(self._as_mpf_val(prec), prec)

    def _as_mpf_op(self, prec):
        prec = max(prec, self._prec)
        return self._as_mpf_val(prec), prec

    def __float__(self):
        return mlib.to_float(self._as_mpf_val(53))

    def _eval_derivative(self, s):
        return S.Zero

    def _eval_conjugate(self):
        return self

    def _eval_order(self, *symbols):
        # Order(5, x, y) -> Order(1,x,y)
        return C.Order(S.One, *symbols)

    def __eq__(self, other):
        raise NotImplementedError('%s needs .__eq__() method' % (self.__class__.__name__))
    def __ne__(self, other):
        raise NotImplementedError('%s needs .__ne__() method' % (self.__class__.__name__))
    def __lt__(self, other):
        raise NotImplementedError('%s needs .__lt__() method' % (self.__class__.__name__))
    def __le__(self, other):
        raise NotImplementedError('%s needs .__le__() method' % (self.__class__.__name__))

    def __gt__(self, other):
        return _sympify(other).__lt__(self)
    def __ge__(self, other):
        return _sympify(other).__le__(self)

    def as_coeff_terms(self, x=None):
        # a -> c * t
        return self, tuple()

class Real(Number):
    """
    Represents a floating point number. It is capable of representing
    arbitrary-precision floating-point numbers

    Usage:
    ======
        Real(3.5)   .... 3.5 (the 3.5 was converted from a python float)
        Real("3.0000000000000005")

        Real((1,3,0,2)) # mpmath tuple: (-1)**1 * 3 * 2**0; 3 has 2 bits
        -3.00000000000000

    Notes:
    ======
        - Real(x) with x being a Python int/long will return Integer(x)
    """
    is_real = True
    is_irrational = False
    is_integer = False

    __slots__ = ['_mpf_', '_prec']

    # mpz can't be pickled
    def __getnewargs__(self):
        return (mlib.to_pickable(self._mpf_),)

    def __getstate__(self):
        d = Expr.__getstate__(self).copy()
        del d["_mpf_"]
        return mlib.to_pickable(self._mpf_), d

    def __setstate__(self, state):
        _mpf_, d = state
        _mpf_ = mlib.from_pickable(_mpf_)
        self._mpf_ = _mpf_
        Expr.__setstate__(self, d)

    is_Real = True

    def floor(self):
        return C.Integer(int(mlib.to_int(mlib.mpf_floor(self._mpf_, self._prec))))

    def ceiling(self):
        return C.Integer(int(mlib.to_int(mlib.mpf_ceil(self._mpf_, self._prec))))

    @property
    def num(self):
        return mpmath.mpf(self._mpf_)

    def _as_mpf_val(self, prec):
        return self._mpf_

    def _as_mpf_op(self, prec):
        return self._mpf_, max(prec, self._prec)

    def __new__(cls, num, prec=15):
        prec = mlib.libmpf.dps_to_prec(prec)
        if isinstance(num, (int, long)):
            return Integer(num)
        if isinstance(num, (str, decimal.Decimal)):
            _mpf_ = mlib.from_str(str(num), prec, rnd)
        elif isinstance(num, tuple) and len(num) == 4:
            if type(num[1]) is str:
                # it's a hexadecimal (coming from a pickled object)
                # assume that it is in standard form
                num = list(num)
                num[1] = long(num[1], 16)
                _mpf_ = tuple(num)
            else:
                _mpf_ = mpmath.mpf(
                    S.NegativeOne ** num[0] * num[1] * 2 ** num[2])._mpf_
        else:
            _mpf_ = mpmath.mpf(num)._mpf_
        if not num:
            return C.Zero()
        obj = Expr.__new__(cls)
        obj._mpf_ = _mpf_
        obj._prec = prec
        return obj

    @classmethod
    def _new(cls, _mpf_, _prec):
        if _mpf_ == mlib.fzero:
            return S.Zero
        obj = Expr.__new__(cls)
        obj._mpf_ = _mpf_
        obj._prec = _prec
        return obj

    def _hashable_content(self):
        return (self._mpf_, self._prec)

    def _eval_is_positive(self):
        return self.num > 0

    def _eval_is_negative(self):
        return self.num < 0

    def __neg__(self):
        return Real._new(mlib.mpf_neg(self._mpf_), self._prec)

    @_sympifyit('other', NotImplemented)
    def __mul__(self, other):
        if isinstance(other, Number):
            rhs, prec = other._as_mpf_op(self._prec)
            return Real._new(mlib.mpf_mul(self._mpf_, rhs, prec, rnd), prec)
        return Number.__mul__(self, other)

    @_sympifyit('other', NotImplemented)
    def __mod__(self, other):
        if isinstance(other, Number):
            rhs, prec = other._as_mpf_op(self._prec)
            return Real._new(mlib.mpf_mod(self._mpf_, rhs, prec, rnd), prec)
        return Number.__mod__(self, other)

    @_sympifyit('other', NotImplemented)
    def __add__(self, other):
        if (other is S.NaN) or (self is NaN):
            return S.NaN
        if isinstance(other, Number):
            rhs, prec = other._as_mpf_op(self._prec)
            return Real._new(mlib.mpf_add(self._mpf_, rhs, prec, rnd), prec)
        return Number.__add__(self, other)

    def _eval_power(b, e):
        """
        b is Real but not equal to rationals, integers, 0.5, oo, -oo, nan
        e is symbolic object but not equal to 0, 1

        (-p) ** r -> exp(r * log(-p)) -> exp(r * (log(p) + I*Pi)) ->
                  -> p ** r * (sin(Pi*r) + cos(Pi*r) * I)
        """
        if isinstance(e, Number):
            if isinstance(e, Integer):
                prec = b._prec
                return Real._new(mlib.mpf_pow_int(b._mpf_, e.p, prec, rnd), prec)
            e, prec = e._as_mpf_op(b._prec)
            b = b._mpf_
            try:
                y = mpf_pow(b, e, prec, rnd)
                return Real._new(y, prec)
            except mlib.ComplexResult:
                re, im = mlib.mpc_pow((b, mlib.fzero), (e, mlib.fzero), prec, rnd)
                return Real._new(re, prec) + Real._new(im, prec) * S.ImaginaryUnit

    def __abs__(self):
        return Real._new(mlib.mpf_abs(self._mpf_), self._prec)

    def __int__(self):
        return int(mlib.to_int(self._mpf_))

    def __eq__(self, other):
        try:
            other = _sympify(other)
        except SympifyError:
            return False    # sympy != other  -->  not ==
        if isinstance(other, NumberSymbol):
            if other.is_irrational: return False
            return other.__eq__(self)
        if isinstance(other, FunctionClass): #cos as opposed to cos(x)
            return False
        if other.is_comparable: other = other.evalf()
        if isinstance(other, Number):
            return bool(mlib.mpf_eq(self._mpf_, other._as_mpf_val(self._prec)))
        return False    # Real != non-Number

    def __ne__(self, other):
        try:
            other = _sympify(other)
        except SympifyError:
            return True     # sympy != other
        if isinstance(other, NumberSymbol):
            if other.is_irrational: return True
            return other.__ne__(self)
        if isinstance(other, FunctionClass): #cos as opposed to cos(x)
            return True
        if other.is_comparable: other = other.evalf()
        if isinstance(other, Number):
            return bool(not mlib.mpf_eq(self._mpf_, other._as_mpf_val(self._prec)))
        return True     # Real != non-Number

    def __lt__(self, other):
        try:
            other = _sympify(other)
        except SympifyError:
            return False    # sympy > other
        if isinstance(other, NumberSymbol):
            return other.__ge__(self)
        if other.is_comparable: other = other.evalf()
        if isinstance(other, Number):
            return bool(mlib.mpf_lt(self._mpf_, other._as_mpf_val(self._prec)))
        return Expr.__lt__(self, other)

    def __le__(self, other):
        try:
            other = _sympify(other)
        except SympifyError:
            return False    # sympy > other  -->  ! <=
        if isinstance(other, NumberSymbol):
            return other.__gt__(self)
        if other.is_comparable: other = other.evalf()
        if isinstance(other, Number):
            return bool(mlib.mpf_le(self._mpf_, other._as_mpf_val(self._prec)))
        return Expr.__le__(self, other)

    def epsilon_eq(self, other, epsilon="10e-16"):
        return abs(self - other) < Real(epsilon)

    def _sage_(self):
        import sage.all as sage
        return sage.RealNumber(str(self))

# Add sympify converters
converter[float] = converter[decimal.Decimal] = Real

# this is here to work nicely in Sage
RealNumber = Real


def _parse_rational(s):
    """Parse rational number from string representation"""
    # Simple fraction
    if "/" in s:
        p, q = s.split("/")
        return int(p), int(q)
    # Recurring decimal
    elif "[" in s:
        sign = 1
        if s[0] == "-":
            sign = -1
            s = s[1:]
        s, periodic = s.split("[")
        periodic = periodic.rstrip("]")
        offset = len(s) - s.index(".") - 1
        n1 = int(periodic)
        n2 = int("9" * len(periodic))
        r = Rational(*_parse_rational(s)) + Rational(n1, n2*10**offset)
        return sign*r.p, r.q
    # Ordinary decimal string. Use the Decimal class's built-in parser
    else:
        sign, digits, expt = decimal.Decimal(s).as_tuple()
        p = (1, -1)[sign] * int("".join(str(x) for x in digits))
        if expt >= 0:
            return p*(10**expt), 1
        else:
            return p, 10**-expt

class Rational(Number):
    """Represents integers and rational numbers (p/q) of any size.

    Examples
    ========
        >>> from sympy import Rational
        >>> Rational(3)
        3
        >>> Rational(1,2)
        1/2

    You can create a rational from a string:
        >>> Rational("3/5")
        3/5
        >>> Rational("1.23")
        123/100

    Use square brackets to indicate a recurring decimal:
        >>> Rational("0.[333]")
        1/3
        >>> Rational("1.2[05]")
        1193/990
        >>> float(Rational(1193,990))
        1.20505050505


    Low-level
    ---------

    Access nominator and denominator as .p and .q:
        >>> r = Rational(3,4)
        >>> r
        3/4
        >>> r.p
        3
        >>> r.q
        4

    """
    is_real = True
    is_integer = False
    is_rational = True

    __slots__ = ['p', 'q']

    is_Rational = True

    @cacheit
    def __new__(cls, p, q = None):
        if q is None:
            if isinstance(p, basestring):
                p, q = _parse_rational(p)
            elif isinstance(p, Rational):
                return p
            else:
                return Integer(p)
        q = int(q)
        p = int(p)
        if q==0:
            if p==0:
                if _errdict["divide"]:
                    raise ValueError("Indeterminate 0/0")
                else:
                    return S.NaN
            if p<0: return S.NegativeInfinity
            return S.Infinity
        if q<0:
            q = -q
            p = -p
        n = igcd(abs(p), q)
        if n>1:
            p //= n
            q //= n
        if q==1:
            return Integer(p)
        if p==1 and q==2:
            return S.Half
        obj = Expr.__new__(cls)
        obj.p = p
        obj.q = q
        #obj._args = (p, q)
        return obj

    def __getnewargs__(self):
        return (self.p, self.q)

    def _hashable_content(self):
        return (self.p, self.q)

    def _eval_is_positive(self):
        return self.p > 0

    def _eval_is_zero(self):
        return self.p == 0

    def __neg__(self):
        return Rational(-self.p, self.q)

    @_sympifyit('other', NotImplemented)
    def __mul__(self, other):
        if (other is S.NaN) or (self is S.NaN):
            return S.NaN
        if isinstance(other, Real):
            return other * self
        if isinstance(other, Rational):
            return Rational(self.p * other.p, self.q * other.q)
        return Number.__mul__(self, other)

    @_sympifyit('other', NotImplemented)
    def __mod__(self, other):
        if isinstance(other, Rational):
            n = (self.p*other.q) // (other.p*self.q)
            return Rational(self.p*other.q - n*other.p*self.q, self.q*other.q)
        if isinstance(other, Real):
            return self.evalf() % other
        return Number.__mod__(self, other)

    # TODO reorder
    @_sympifyit('other', NotImplemented)
    def __add__(self, other):
        if (other is S.NaN) or (self is S.NaN):
            return S.NaN
        if isinstance(other, Real):
            return other + self
        if isinstance(other, Rational):
            if self.is_unbounded:
                if other.is_bounded:
                    return self
                elif self==other:
                    return self
            else:
                if other.is_unbounded:
                    return other
            return Rational(self.p * other.q + self.q * other.p, self.q * other.q)
        return Number.__add__(self, other)

    def _eval_power(b, e):
        if (e is S.NaN): return S.NaN
        if isinstance(e, Number):
            if isinstance(e, Real):
                return b._eval_evalf(e._prec) ** e
            if e.is_negative:
                # (3/4)**-2 -> (4/3)**2
                ne = -e
                if (ne is S.One):
                    return Rational(b.q, b.p)
                if b < 0:
                    if e.q != 1:
                        return -(S.NegativeOne) ** ((e.p % e.q) / S(e.q)) * Rational(b.q, -b.p) ** ne
                    else:
                        return S.NegativeOne ** ne * Rational(b.q, -b.p) ** ne
                else:
                    return Rational(b.q, b.p) ** ne
            if (e is S.Infinity):
                if b.p > b.q:
                    # (3/2)**oo -> oo
                    return S.Infinity
                if b.p < -b.q:
                    # (-3/2)**oo -> oo + I*oo
                    return S.Infinity + S.Infinity * S.ImaginaryUnit
                return S.Zero
            if isinstance(e, Integer):
                # (4/3)**2 -> 4**2 / 3**2
                return Rational(b.p ** e.p, b.q ** e.p)
            if isinstance(e, Rational):
                if b.p != 1:
                    # (4/3)**(5/6) -> 4**(5/6) * 3**(-5/6)
                    return Integer(b.p) ** e * Integer(b.q) ** (-e)
                if b >= 0:
                    return Integer(b.q)**Rational(e.p * (e.q-1), e.q) / ( Integer(b.q) ** Integer(e.p))
                else:
                    return (-1)**e * (-b)**e

        c,t = b.as_coeff_terms()
        if e.is_even and isinstance(c, Number) and c < 0:
            return (-c * Mul(*t)) ** e

        return

    def _as_mpf_val(self, prec):
        return mlib.from_rational(self.p, self.q, prec, rnd)

    def _mpmath_(self, prec, rnd):
        return mpmath.make_mpf(mlib.from_rational(self.p, self.q, prec, rnd))

    def __abs__(self):
        return Rational(abs(self.p), self.q)

    def __int__(self):
        return int(self.p//self.q)

    def __eq__(self, other):
        try:
            other = _sympify(other)
        except SympifyError:
            return False    # sympy != other  -->  not ==
        if isinstance(other, NumberSymbol):
            if other.is_irrational: return False
            return other.__eq__(self)
        if isinstance(other, FunctionClass): #cos as opposed to cos(x)
            return False
        if other.is_comparable and not isinstance(other, Rational):
            other = other.evalf()
        if isinstance(other, Number):
            if isinstance(other, Real):
                return bool(mlib.mpf_eq(self._as_mpf_val(other._prec), other._mpf_))
            return bool(self.p==other.p and self.q==other.q)

        return False    # Rational != non-Number

    def __ne__(self, other):
        try:
            other = _sympify(other)
        except SympifyError:
            return True     # sympy != other
        if isinstance(other, NumberSymbol):
            if other.is_irrational: return True
            return other.__ne__(self)
        if isinstance(other, FunctionClass): #cos as opposed to cos(x)
            return True
        if other.is_comparable and not isinstance(other, Rational):
            other = other.evalf()
        if isinstance(other, Number):
            if isinstance(other, Real):
                return bool(not mlib.mpf_eq(self._as_mpf_val(other._prec), other._mpf_))
            return bool(self.p!=other.p or self.q!=other.q)

        return True     # Rational != non-Number

    def __lt__(self, other):
        try:
            other = _sympify(other)
        except SympifyError:
            return False    # sympy > other  --> not <
        if isinstance(other, NumberSymbol):
            return other.__ge__(self)
        if other.is_comparable and not isinstance(other, Rational):
            other = other.evalf()
        if isinstance(other, Number):
            if isinstance(other, Real):
                return bool(mlib.mpf_lt(self._as_mpf_val(other._prec), other._mpf_))
            return bool(self.p * other.q < self.q * other.p)
        return Expr.__lt__(self, other)

    def __le__(self, other):
        try:
            other = _sympify(other)
        except SympifyError:
            return False    # sympy > other  -->  not <=
        if isinstance(other, NumberSymbol):
            return other.__gt__(self)
        if other.is_comparable and not isinstance(other, Rational):
            other = other.evalf()
        if isinstance(other, Number):
            if isinstance(other, Real):
                return bool(mlib.mpf_le(self._as_mpf_val(other._prec), other._mpf_))
            return bool(self.p * other.q <= self.q * other.p)
        return Expr.__le__(self, other)

    def factors(self):
        f = factor_trial_division(self.p).copy()
        for p,e in factor_trial_division(self.q).items():
            try:
                f[p] += -e
            except KeyError:
                f[p] = -e

        if len(f)>1 and 1 in f:
            del f[1]
        return f

    def as_numer_denom(self):
        return Integer(self.p), Integer(self.q)

    def _sage_(self):
        import sage.all as sage
        #XXX: fixme, this should work:
        #return sage.Integer(self[0])/sage.Integer(self[1])
        return sage.Integer(self.p)/sage.Integer(self.q)

# int -> Integer
_intcache = {}


# TODO move this tracing facility to  sympy/core/trace.py  ?
def _intcache_printinfo():
    ints = sorted(_intcache.keys())
    nhit = _intcache_hits
    nmiss= _intcache_misses

    if nhit == 0 and nmiss == 0:
        print
        print 'Integer cache statistic was not collected'
        return

    miss_ratio = float(nmiss) / (nhit+nmiss)

    print
    print 'Integer cache statistic'
    print '-----------------------'
    print
    print '#items: %i' % len(ints)
    print
    print ' #hit   #miss               #total'
    print
    print '%5i   %5i (%7.5f %%)   %5i'    % (nhit, nmiss, miss_ratio*100, nhit+nmiss)
    print
    print ints

_intcache_hits   = 0
_intcache_misses = 0

def int_trace(f):
    import os
    if os.getenv('SYMPY_TRACE_INT', 'no').lower() != 'yes':
        return f

    def Integer_tracer(cls, i):
        global _intcache_hits, _intcache_misses

        try:
            _intcache_hits += 1
            return _intcache[i]
        except KeyError:
            _intcache_hits   -= 1
            _intcache_misses += 1

            return f(cls, i)


    # also we want to hook our _intcache_printinfo into sys.atexit
    import atexit
    atexit.register(_intcache_printinfo)

    return Integer_tracer




class Integer(Rational):

    q = 1
    is_integer = True

    is_Integer = True

    __slots__ = ['p']

    def _as_mpf_val(self, prec):
        return mlib.from_int(self.p)

    def _mpmath_(self, prec, rnd):
        return mpmath.make_mpf(self._as_mpf_val(prec))

    # TODO caching with decorator, but not to degrade performance
    @int_trace
    def __new__(cls, i):
        try:
            return _intcache[i]
        except KeyError:
            # We only work with well-behaved integer types. This converts, for
            # example, numpy.int32 instances.
            ival = int(i)
            try:
                obj = _intcache[ival]
            except KeyError:
                obj = Expr.__new__(cls)
                obj.p = ival

            _intcache[i] = obj
            return obj

    def __getnewargs__(self):
        return (self.p,)

    # Arithmetic operations are here for efficiency
    def __int__(self):
        return self.p

    def __neg__(self):
        return Integer(-self.p)

    def __abs__(self):
        if self.p >= 0:
            return self
        else:
            return Integer(-self.p)

    def __mod__(self, other):
        return Integer(self.p % other)

    def __rmod__(self, other):
        return Integer(other % self.p)

    # TODO make it decorator + bytecodehacks?
    def __add__(a, b):
        if type(b) is int:
            return Integer(a.p + b)
        elif isinstance(b, Integer):
            return Integer(a.p + b.p)
        return Rational.__add__(a, b)   # a,b -not- b,a

    def __radd__(a, b):
        if type(b) is int:
            return Integer(b + a.p)
        elif isinstance(b, Integer):
            return Integer(b.p + a.p)
        return Rational.__add__(a, b)

    def __sub__(a, b):
        if type(b) is int:
            return Integer(a.p - b)
        elif isinstance(b, Integer):
            return Integer(a.p - b.p)
        return Rational.__sub__(a, b)

    def __rsub__(a, b):
        if type(b) is int:
            return Integer(b - a.p)
        elif isinstance(b, Integer):
            return Integer(b.p - a.p)
        return Rational.__rsub__(a, b)

    def __mul__(a, b):
        if type(b) is int:
            return Integer(a.p * b)
        elif isinstance(b, Integer):
            return Integer(a.p * b.p)
        return Rational.__mul__(a, b)

    def __rmul__(a, b):
        if type(b) is int:
            return Integer(b * a.p)
        elif isinstance(b, Integer):
            return Integer(b.p * a.p)
        return Rational.__mul__(a, b)

    def __eq__(a, b):
        if type(b) is int:
            return (a.p == b)
        elif isinstance(b, Integer):
            return (a.p == b.p)
        return Rational.__eq__(a, b)

    def __ne__(a, b):
        if type(b) is int:
            return (a.p != b)
        elif isinstance(b, Integer):
            return (a.p != b.p)
        return Rational.__ne__(a, b)

    def __gt__(a, b):
        if type(b) is int:
            return (a.p >  b)
        elif isinstance(b, Integer):
            return (a.p >  b.p)
        return Rational.__gt__(a, b)

    def __lt__(a, b):
        if type(b) is int:
            return (a.p <  b)
        elif isinstance(b, Integer):
            return (a.p <  b.p)
        return Rational.__lt__(a, b)

    def __ge__(a, b):
        if type(b) is int:
            return (a.p >= b)
        elif isinstance(b, Integer):
            return (a.p >= b.p)
        return Rational.__ge__(a, b)

    def __le__(a, b):
        if type(b) is int:
            return (a.p <= b)
        elif isinstance(b, Integer):
            return (a.p <= b.p)
        return Rational.__le__(a, b)

    ########################################

    def _eval_is_odd(self):
        return bool(self.p % 2)

    def _eval_power(b, e):
        """
        Tries to do some simplifications on b ** e, where b is
        an instance of Integer

        Returns None if no further simplifications can be done

        When exponent is a fraction (so we have for example a square root),
        we try to find the simplest possible representation, so that
          - 4**Rational(1,2) becomes 2
          - (-4)**Rational(1,2) becomes 2*I
        We will
        """
        if e is S.NaN:
            return S.NaN
        if b is S.One:
            return S.One
        if b is S.NegativeOne:
            return
        if e is S.Infinity:
            if b.p > S.One:
                return S.Infinity
            if b.p == -1:
                return S.NaN
            # cases 0, 1 are done in their respective classes
            return S.Infinity + S.ImaginaryUnit * S.Infinity
        if not isinstance(e, Number):
            # simplify when exp is even
            # (-2) ** k --> 2 ** k
            c,t = b.as_coeff_terms()
            if e.is_even and isinstance(c, Number) and c < 0:
                return (-c * Mul(*t)) ** e
        if not isinstance(e, Rational):
            return
        if e is S.Half and b < 0:
            # we extract I for this special case since everyone is doing so
            return S.ImaginaryUnit * Pow(-b, e)
        if e < 0:
            # invert base and change sign on exponent
            ne = -e
            if b < 0:
                if e.q != 1:
                    return -(S.NegativeOne) ** ((e.p % e.q) / S(e.q)) * Rational(1, -b) ** ne
                else:
                    return (S.NegativeOne) ** ne * Rational(1, -b) ** ne
            else:
                return Rational(1, b.p) ** ne
        # see if base is a perfect root, sqrt(4) --> 2
        x, xexact = integer_nthroot(abs(b.p), e.q)
        if xexact:
            # if it's a perfect root we've finished
            result = Integer(x ** abs(e.p))
            if b < 0:
                result *= (-1)**e
            return result
        # The following is an algorithm where we collect perfect roots
        # from the factors of base
        if b > 4294967296:
            # Prevent from factorizing too big integers
            return None
        dict = b.factors()
        out_int = 1
        sqr_int = 1
        sqr_gcd = 0
        sqr_dict = {}
        for prime,exponent in dict.iteritems():
            exponent *= e.p
            div_e = exponent // e.q
            div_m = exponent % e.q
            if div_e > 0:
                out_int *= prime**div_e
            if div_m > 0:
                sqr_dict[prime] = div_m
        for p,ex in sqr_dict.iteritems():
            if sqr_gcd == 0:
                sqr_gcd = ex
            else:
                sqr_gcd = igcd(sqr_gcd, ex)
        for k,v in sqr_dict.iteritems():
            sqr_int *= k**(v // sqr_gcd)
        if sqr_int == b.p and out_int == 1:
            result = None
        else:
            result = out_int * Pow(sqr_int , Rational(sqr_gcd, e.q))
        return result

    def _eval_is_prime(self):
        if self.p < 0:
            return False

    def as_numer_denom(self):
        return self, S.One

    def __floordiv__(self, other):
        return Integer(self.p // Integer(other).p)

    def __rfloordiv__(self, other):
        return Integer(Integer(other).p // self.p)

    def half_gcdex(a, b):
        """Half Extended Euclidean Algorithm. """
        s, _, h = a.gcdex(b)
        return s, h

    def gcdex(a, b):
        """Extended Euclidean Algorithm. """
        if type(b) is int:
            return tuple(map(Integer, igcdex(int(a), b)))
        else:
            b = _sympify(b)

            if b.is_Integer:
                return tuple(map(Integer, igcdex(int(a), int(b))))
            else:
                raise ValueError("expected an integer, got %s" % b)

    def invert(a, b):
        """Invert `a` modulo `b`, if possible. """
        if type(b) is int:
            a = int(a)
        else:
            b = _sympify(b)

            if b.is_Integer:
                a, b = int(a), int(b)
            else:
                raise ValueError("expected an integer, got %s" % b)

        s, _, h = igcdex(a, b)

        if h == 1:
            return Integer(s % b)
        else:
            raise ZeroDivisionError("zero divisor")

    def cofactors(a, b):
        """Returns GCD and cofactors of input arguments. """
        if type(b) is int:
            gcd = Integer(igcd(int(a), b))
            return gcd, a//gcd, Integer(b)//gcd
        else:
            b = _sympify(b)

            if b.is_Integer:
                gcd = Integer(igcd(int(a), int(b)))
                return gcd, a//gcd, b//gcd
            else:
                raise ValueError("expected an integer, got %s" % b)

    def gcd(a, b):
        """Returns greates common divisor of input arguments. """
        if type(b) is int:
            return Integer(igcd(int(a), b))
        else:
            b = _sympify(b)

            if b.is_Integer:
                return Integer(igcd(int(a), int(b)))
            else:
                raise ValueError("expected an integer, got %s" % b)

    def lcm(a, b):
        """Returns least common multiple of input arguments. """
        if type(b) is int:
            return Integer(ilcm(int(a), b))
        else:
            b = _sympify(b)

            if b.is_Integer:
                return Integer(ilcm(int(a), int(b)))
            else:
                raise ValueError("expected an integer, got %s" % b)

# Add sympify converters
converter[int] = converter[long] = Integer


class Zero(Singleton, Integer):

    p = 0
    q = 1
    is_positive = False
    is_negative = False
    is_finite = False
    is_zero = True
    is_prime = False
    is_composite = False

    __slots__ = []

    @staticmethod
    def __abs__():
        return S.Zero

    @staticmethod
    def __neg__():
        return S.Zero

    def _eval_power(b, e):
        if e.is_negative:
            return S.Infinity
        if e.is_positive:
            return b
        d = e.evalf()
        if isinstance(d, Number):
            if d.is_negative:
                return S.Infinity
            return b
        coeff, terms = e.as_coeff_terms()
        if coeff.is_negative:
            return S.Infinity ** Mul(*terms)
        if coeff is not S.One:
            return b ** Mul(*terms)

    def _eval_order(self, *symbols):
        # Order(0,x) -> 0
        return self

    def __nonzero__(self):
        return False

class One(Singleton, Integer):
    p = 1
    q = 1

    is_prime = True

    __slots__ = []

    def _eval_evalf(self, prec):
        return self

    @staticmethod
    def __abs__():
        return S.One

    @staticmethod
    def __neg__():
        return S.NegativeOne

    def _eval_order(self, *symbols):
        return

    @staticmethod
    def factors():
        return {1: 1}

class NegativeOne(Singleton, Integer):
    p = -1
    q = 1

    __slots__ = []

    def _eval_evalf(self, prec):
        return self

    @staticmethod
    def __abs__():
        return S.One

    @staticmethod
    def __neg__():
        return S.One

    def _eval_power(b, e):
        if e.is_odd: return S.NegativeOne
        if e.is_even: return S.One
        if isinstance(e, Number):
            if isinstance(e, Real):
                return Real(-1.0) ** e
            if e is S.NaN:
                return S.NaN
            if e is S.Infinity  or  e is S.NegativeInfinity:
                return S.NaN
            if e is S.Half:
                return S.ImaginaryUnit
            if isinstance(e, Rational):
                if e.q == 2:
                    return S.ImaginaryUnit ** Integer(e.p)
                q = int(e)
                if q:
                    q = Integer(q)
                    return b ** q * b ** (e - q)
        return

class Half(Singleton, Rational):
    p = 1
    q = 2

    __slots__ = []

    @staticmethod
    def __abs__():
        return S.Half


class Infinity(Singleton, Rational):
    p = 1
    q = 0

    __slots__ = []

    is_commutative = True
    is_positive = True
    is_bounded = False
    is_finite   = False
    is_infinitesimal = False
    is_integer  = None
    is_rational = None
    is_odd = None

    @staticmethod
    def __abs__():
        return S.Infinity

    @staticmethod
    def __neg__():
        return S.NegativeInfinity

    def _eval_power(b, e):
        """
        e is symbolic object but not equal to 0, 1

        oo ** nan -> nan
        oo ** (-p) -> 0, p is number, oo
        """
        if e.is_positive:
            return S.Infinity
        if e.is_negative:
            return S.Zero
        if isinstance(e, Number):
            if e is S.NaN:
                return S.NaN
        d = e.evalf()
        if isinstance(d, Number):
            return b ** d
        return

    def _as_mpf_val(self, prec):
        return mlib.finf

    def _sage_(self):
        import sage.all as sage
        return sage.oo

    def __gt__(a, b):
        if b is S.Infinity:
            return False
        return True

    def __lt__(a, b):
        return False

    def __ge__(a, b):
        return True

    def __le__(a, b):
        if b is S.Infinity:
            return True
        return False

    def __mod__(self, other):
        return S.NaN

    __rmod__ = __mod__


class NegativeInfinity(Singleton, Rational):
    p = -1
    q = 0

    __slots__ = []

    is_commutative = True
    is_real = True
    is_positive = False
    is_bounded = False
    is_finite = False
    is_infinitesimal = False
    is_integer  = None
    is_rational = None

    @staticmethod
    def __abs__():
        return S.Infinity

    @staticmethod
    def __neg__():
        return S.Infinity

    def _eval_power(b, e):
        """
        e is symbolic object but not equal to 0, 1

        (-oo) ** nan -> nan
        (-oo) ** oo  -> nan
        (-oo) ** (-oo) -> nan
        (-oo) ** e -> oo, e is positive even integer
        (-oo) ** o -> -oo, o is positive odd integer

        """
        if isinstance(e, Number):
            if (e is S.NaN)  or  (e is S.Infinity)  or  (e is S.NegativeInfinity):
                return S.NaN
            if isinstance(e, Integer):
                if e.is_positive:
                    if e.is_odd:
                        return S.NegativeInfinity
                    return S.Infinity
            return S.NegativeOne**e * S.Infinity ** e
        return

    def _as_mpf_val(self, prec):
        return mlib.fninf

    def __gt__(a, b):
        return False

    def __lt__(a, b):
        if b is S.NegativeInfinity:
            return False
        return True

    def __ge__(a, b):
        if b is S.NegativeInfinity:
            return True
        return False

    def __le__(a, b):
        return True


class NaN(Singleton, Rational):
    p = 0
    q = 0

    is_commutative = True
    is_real = None
    is_rational = None
    is_integer  = None
    is_comparable = False
    is_finite   = None
    is_bounded = None
    #is_unbounded = False
    is_zero     = None
    is_prime    = None
    is_positive = None

    __slots__ = []

    def _as_mpf_val(self, prec):
        return mlib.fnan

    def _eval_power(b, e):
        if e is S.Zero:
            return S.One
        return b

    def _sage_(self):
        import sage.all as sage
        return sage.NaN

class ComplexInfinity(Singleton, AtomicExpr):
    is_commutative = True
    is_comparable = None
    is_bounded = False
    is_real = None

    __slots__ = []

    @staticmethod
    def __abs__():
        return S.Infinity

    @staticmethod
    def __neg__():
        return S.ComplexInfinity

    def _eval_power(b, e):
        if e is S.ComplexInfinity:
            return S.NaN

        if isinstance(e, Number):
            if e is S.Zero:
                return S.NaN
            else:
                if e.is_positive:
                    return S.ComplexInfinity
                else:
                    return S.Zero

class NumberSymbol(Singleton, AtomicExpr):
    is_commutative = True
    is_comparable = True
    is_bounded = True
    is_finite = True

    __slots__ = []

    is_NumberSymbol = True

    def approximation(self, number_cls):
        """ Return an interval with number_cls endpoints
        that contains the value of NumberSymbol.
        If not implemented, then return None.
        """

    def _eval_evalf(self, prec):
        return Real._new(self._as_mpf_val(prec), prec)

    def _eval_derivative(self, s):
        return S.Zero

    def __eq__(self, other):
        try:
            other = _sympify(other)
        except SympifyError:
            return False    # sympy != other  -->  not ==
        if self is other: return True
        if isinstance(other, Number) and self.is_irrational: return False

        return False    # NumberSymbol != non-(Number|self)

    def __ne__(self, other):
        try:
            other = _sympify(other)
        except SympifyError:
            return True     # sympy != other
        if self is other: return False
        if isinstance(other, Number) and self.is_irrational: return True

        return True     # NumberSymbol != non(Number|self)

    def __lt__(self, other):
        try:
            other = _sympify(other)
        except SympifyError:
            return False    # sympy > other  --> not <
        if self is other: return False
        if isinstance(other, Number):
            approx = self.approximation_interval(other.__class__)
            if approx is not None:
                l,u = approx
                if other < l: return False
                if other > u: return True
            return self.evalf()<other
        if other.is_comparable:
            other = other.evalf()
            return self.evalf()<other
        return Expr.__lt__(self, other)
    def __le__(self, other):
        try:
            other = _sympify(other)
        except SympifyError:
            return False    # sympy > other  --> not <=
        if self is other: return True
        if other.is_comparable: other = other.evalf()
        if isinstance(other, Number):
            return self.evalf()<=other
        return Expr.__le__(self, other)
    def __gt__(self, other):
        return (-self) < (-other)
    def __ge__(self, other):
        return (-self) <= (-other)


class Exp1(NumberSymbol):

    is_real = True
    is_positive = True
    is_negative = False # XXX Forces is_negative/is_nonnegative
    is_irrational = True

    __slots__ = []

    @staticmethod
    def __abs__():
        return S.Exp1

    def _as_mpf_val(self, prec):
        return mpf_e(prec)

    def approximation_interval(self, number_cls):
        if issubclass(number_cls,Integer):
            return (Integer(2),Integer(3))
        elif issubclass(number_cls,Rational):
            pass

    def _eval_power(self, exp):
        return C.exp(exp)

    def _sage_(self):
        import sage.all as sage
        return sage.e

class Pi(NumberSymbol):

    is_real = True
    is_positive = True
    is_negative = False
    is_irrational = True

    __slots__ = []

    @staticmethod
    def __abs__():
        return S.Pi

    def _as_mpf_val(self, prec):
        return mpf_pi(prec)

    def approximation_interval(self, number_cls):
        if issubclass(number_cls, Integer):
            return (Integer(3), Integer(4))
        elif issubclass(number_cls, Rational):
            return (Rational(223,71), Rational(22,7))

    def _sage_(self):
        import sage.all as sage
        return sage.pi

class GoldenRatio(NumberSymbol):

    is_real = True
    is_positive = True
    is_negative = False
    is_irrational = True

    __slots__ = []

    def _as_mpf_val(self, prec):
        return mlib.from_man_exp(phi_fixed(prec+10), -prec-10)

    def _eval_expand_func(self, deep=True, **hints):
        return S.Half + S.Half*S.Sqrt(5)

    def approximation_interval(self, number_cls):
        if issubclass(number_cls, Integer):
            return (S.One, Rational(2))
        elif issubclass(number_cls, Rational):
            pass

    def _sage_(self):
        import sage.all as sage
        return sage.golden_ratio

class EulerGamma(NumberSymbol):

    is_real = True
    is_positive = True
    is_negative = False
    is_irrational = None

    __slots__ = []

    def _as_mpf_val(self, prec):
        return mlib.from_man_exp(mlib.libhyper.euler_fixed(
            prec+10), -prec-10)

    def approximation_interval(self, number_cls):
        if issubclass(number_cls, Integer):
            return (S.Zero, S.One)
        elif issubclass(number_cls, Rational):
            return (S.Half, Rational(3, 5))

    def _sage_(self):
        import sage.all as sage
        return sage.euler_gamma

class Catalan(NumberSymbol):

    is_real = True
    is_positive = True
    is_negative = False
    is_irrational = None

    __slots__ = []

    def _as_mpf_val(self, prec):
        return mlib.from_man_exp(mlib.catalan_fixed(prec+10), -prec-10)

    def approximation_interval(self, number_cls):
        if issubclass(number_cls, Integer):
            return (S.Zero, S.One)
        elif issubclass(number_cls, Rational):
            return (Rational(9, 10), S.One)

    def _sage_(self):
        import sage.all as sage
        return sage.catalan

class ImaginaryUnit(Singleton, AtomicExpr):
    is_commutative = True
    is_imaginary = True
    is_bounded = True
    is_finite = True

    __slots__ = []

    @staticmethod
    def __abs__():
        return S.One

    def _eval_evalf(self, prec):
        return self

    def _eval_conjugate(self):
        return -S.ImaginaryUnit

    def _eval_derivative(self, s):
        return S.Zero

    def _eval_power(b, e):
        """
        b is I = sqrt(-1)
        e is symbolic object but not equal to 0, 1

        I ** r -> (-1)**(r/2) -> exp(r/2 * Pi * I) -> sin(Pi*r/2) + cos(Pi*r/2) * I, r is decimal
        I ** 0 mod 4 -> 1
        I ** 1 mod 4 -> I
        I ** 2 mod 4 -> -1
        I ** 3 mod 4 -> -I
        """


        if isinstance(e, Number):
            #if isinstance(e, Decimal):
            #    a = decimal_math.pi() * exponent.num / 2
            #    return Decimal(decimal_math.sin(a) + decimal_math.cos(a) * ImaginaryUnit())
            if isinstance(e, Integer):
                e = e.p % 4
                if e==0: return S.One
                if e==1: return S.ImaginaryUnit
                if e==2: return -S.One
                return -S.ImaginaryUnit
            return (-S.One) ** (e * S.Half)
        return

    def as_base_exp(self):
        return -S.One, S.Half

    def _sage_(self):
        import sage.all as sage
        return sage.I


def sympify_complex(a):
    real, imag = map(sympify, (a.real, a.imag))
    return real + S.ImaginaryUnit * imag
converter[complex] = sympify_complex

_intcache[0] = S.Zero
_intcache[1] = S.One
_intcache[-1]= S.NegativeOne

from function import FunctionClass
from power import Pow, integer_nthroot
<<<<<<< HEAD
from mul import Mul
=======
from mul import Mul
Mul.identity = One()
from add import Add
Add.identity = Zero()
>>>>>>> 31ac1312
<|MERGE_RESOLUTION|>--- conflicted
+++ resolved
@@ -1709,11 +1709,8 @@
 
 from function import FunctionClass
 from power import Pow, integer_nthroot
-<<<<<<< HEAD
 from mul import Mul
-=======
-from mul import Mul
+
 Mul.identity = One()
 from add import Add
-Add.identity = Zero()
->>>>>>> 31ac1312
+Add.identity = Zero()